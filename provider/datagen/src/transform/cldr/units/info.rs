--- conflicted
+++ resolved
@@ -4,14 +4,10 @@
 
 use std::collections::BTreeMap;
 
-<<<<<<< HEAD
-use crate::transform::cldr::cldr_serde::{self};
-=======
 use crate::transform::cldr::{
     cldr_serde::{self},
     units::helpers::ScientificNumber,
 };
->>>>>>> 35c214f5
 use icu_provider::{
     datagen::IterableDataProvider, DataError, DataLocale, DataPayload, DataProvider, DataRequest,
     DataResponse,
